import * as Yup from 'yup'
import {
  IRuleFunction,
  IRule,
  IRuleOptions,
  ICache,
  IFragment,
  ICacheContructorOptions,
  IRuleConstructorOptions,
  ILogicRule,
  ShieldRule,
  IRuleResult,
  IOptions,
  IShieldContext,
} from './types'
import { isLogicRule } from './utils'

export class Rule implements IRule {
  readonly name: string

  private cache: ICache
  private fragment: IFragment
  private func: IRuleFunction

  constructor(name: string, func, constructorOptions: IRuleConstructorOptions) {
    const options = this.normalizeOptions(constructorOptions)

    this.name = name
    this.func = func
    this.cache = options.cache
    this.fragment = options.fragment
  }

  /**
   *
   * @param parent
   * @param args
   * @param ctx
   * @param info
   *
   * Resolves rule and writes to cache its result.
   *
   */
  async resolve(
    parent,
    args,
    ctx: IShieldContext,
    info,
    options: IOptions,
  ): Promise<IRuleResult> {
    try {
      // Cache
      const cacheKey = this.generateCacheKey(parent, args, ctx, info)

      if (!ctx._shield.cache[cacheKey]) {
        ctx._shield.cache[cacheKey] = this.func(parent, args, ctx, info)
      }

      // Resolve
      const res = await ctx._shield.cache[cacheKey]

      if (res instanceof Error) {
        return res
      } else if (typeof res === 'string') {
        return new Error(res)
      } else if (res === true) {
        return true
      } else {
        return false
      }
    } catch (err) {
      if (options.debug) {
        throw err
      } else {
        return false
      }
    }
  }

  /**
   *
   * @param rule
   *
   * Compares a given rule with the current one
   * and checks whether their functions are equal.
   *
   */
  equals(rule: Rule): boolean {
    return this.func === rule.func
  }

  /**
   *
   * Extracts fragment from the rule.
   *
   */
  extractFragment(): IFragment {
    return this.fragment
  }

  /**
   *
   * @param options
   *
   * Sets default values for options.
   *
   */
  private normalizeOptions(options: IRuleConstructorOptions): IRuleOptions {
    return {
      cache:
        options.cache !== undefined
          ? this.normalizeCacheOption(options.cache)
          : 'contextual',
      fragment: options.fragment !== undefined ? options.fragment : undefined,
    }
  }

  /**
   *
   * @param cache
   *
   * This ensures backward capability of shield.
   *
   */
  private normalizeCacheOption(cache: ICacheContructorOptions): ICache {
    switch (cache) {
      case true: {
        return 'strict'
      }
      case false: {
        return 'no_cache'
      }
      default: {
        return cache
      }
    }
  }

  /**
   *
   * @param parent
   * @param args
   * @param ctx
   * @param info
   *
   * Generates cache key based on cache option.
   *
   */
<<<<<<< HEAD
  private generateCacheKey(parent, args, ctx, info): string {
    if (typeof this.cache === 'function') {
      return `${this.name}-${this.cache(parent, args, ctx, info)}`
    }
=======
  private generateCacheKey(parent, args, ctx: IShieldContext, info): string {
>>>>>>> 2371ea6e
    switch (this.cache) {
      case 'strict': {
        const key = ctx._shield.hashFunction({ parent, args })

        return `${this.name}-${key}`
      }
      case 'contextual': {
        return this.name
      }
      case 'no_cache': {
        return `${this.name}-${Math.random()}`
      }
    }
  }
}

export class InputRule<Schema> extends Rule {
  constructor(name: string, schema: Yup.Schema<Schema>) {
    const validationFunction = (parent, args) =>
      schema
        .validate(args)
        .then(() => true)
        .catch(err => err)

    super(name, validationFunction, { cache: 'strict', fragment: undefined })
  }
}

export class LogicRule implements ILogicRule {
  private rules: ShieldRule[]

  constructor(rules: ShieldRule[]) {
    this.rules = rules
  }

  /**
   *
   * @param parent
   * @param args
   * @param ctx
   * @param info
   *
   * By default logic rule resolves to false.
   *
   */
  async resolve(
    parent,
    args,
    ctx,
    info,
    options: IOptions,
  ): Promise<IRuleResult> {
    return false
  }

  /**
   *
   * @param parent
   * @param args
   * @param ctx
   * @param info
   *
   * Evaluates all the rules.
   *
   */
  async evaluate(
    parent,
    args,
    ctx,
    info,
    options: IOptions,
  ): Promise<IRuleResult[]> {
    const rules = this.getRules()
    const tasks = rules.map(rule =>
      rule.resolve(parent, args, ctx, info, options),
    )

    return Promise.all(tasks)
  }

  /**
   *
   * Returns rules in a logic rule.
   *
   */
  getRules() {
    return this.rules
  }

  extractFragments(): IFragment[] {
    const fragments = this.rules.reduce<IFragment[]>((fragments, rule) => {
      if (isLogicRule(rule)) {
        return fragments.concat(...rule.extractFragments())
      }

      if (rule.extractFragment()) {
        return fragments.concat(rule.extractFragment())
      }

      return fragments
    }, [])

    return fragments
  }
}

// Extended Types

export class RuleOr extends LogicRule {
  constructor(rules: ShieldRule[]) {
    super(rules)
  }

  /**
   *
   * @param parent
   * @param args
   * @param ctx
   * @param info
   *
   * Makes sure that at least one of them has evaluated to true.
   *
   */
  async resolve(
    parent,
    args,
    ctx,
    info,
    options: IOptions,
  ): Promise<IRuleResult> {
    const result = await this.evaluate(parent, args, ctx, info, options)

    if (result.every(res => res !== true)) {
      const customError = result.find(res => res instanceof Error)
      return customError || false
    } else {
      return true
    }
  }
}

export class RuleAnd extends LogicRule {
  constructor(rules: ShieldRule[]) {
    super(rules)
  }

  /**
   *
   * @param parent
   * @param args
   * @param ctx
   * @param info
   *
   * Makes sure that all of them have resolved to true.
   *
   */
  async resolve(
    parent,
    args,
    ctx,
    info,
    options: IOptions,
  ): Promise<IRuleResult> {
    const result = await this.evaluate(parent, args, ctx, info, options)

    if (result.some(res => res !== true)) {
      const customError = result.find(res => res instanceof Error)
      return customError || false
    } else {
      return true
    }
  }
}

export class RuleNot extends LogicRule {
  constructor(rule: ShieldRule) {
    super([rule])
  }

  /**
   *
   * @param parent
   * @param args
   * @param ctx
   * @param info
   *
   * Negates the result.
   *
   */
  async resolve(
    parent,
    args,
    ctx,
    info,
    options: IOptions,
  ): Promise<IRuleResult> {
    const [res] = await this.evaluate(parent, args, ctx, info, options)

    if (res !== true) {
      return true
    } else {
      return false
    }
  }
}

export class RuleTrue extends LogicRule {
  constructor() {
    super([])
  }

  /**
   *
   * Always true.
   *
   */
  async resolve(): Promise<IRuleResult> {
    return true
  }
}

export class RuleFalse extends LogicRule {
  constructor() {
    super([])
  }

  /**
   *
   * Always false.
   *
   */
  async resolve(): Promise<IRuleResult> {
    return false
  }
}<|MERGE_RESOLUTION|>--- conflicted
+++ resolved
@@ -146,14 +146,11 @@
    * Generates cache key based on cache option.
    *
    */
-<<<<<<< HEAD
-  private generateCacheKey(parent, args, ctx, info): string {
+  private generateCacheKey(parent, args, ctx: IShieldContext, info): string {
     if (typeof this.cache === 'function') {
       return `${this.name}-${this.cache(parent, args, ctx, info)}`
     }
-=======
-  private generateCacheKey(parent, args, ctx: IShieldContext, info): string {
->>>>>>> 2371ea6e
+  
     switch (this.cache) {
       case 'strict': {
         const key = ctx._shield.hashFunction({ parent, args })
