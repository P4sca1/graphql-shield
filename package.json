{
  "name": "graphql-shield",
  "description": "GraphQL Server permissions as another layer of abstraction!",
  "version": "0.0.0-semantic-release",
  "main": "dist/index.js",
  "typings": "dist/index.d.ts",
  "author": "Matic Zavadlal <matic.zavadlal@gmail.com>",
  "scripts": {
    "clean": "rimraf dist",
    "compile": "tsc -d",
    "pretest": "npm run clean && npm run compile",
    "test": "npm run testonly",
    "posttest": "npm run lint",
    "lint": "tslint --project tsconfig.json {src}/**/*.ts && prettier-check --ignore-path .gitignore src/**/*.ts",
    "prettier": "prettier --write --ignore-path .gitignore src/**/*.ts",
    "testonly": "ava",
    "coverage": "nyc ava && nyc report --reporter 'text-lcov' | coveralls",
    "prepublishOnly": "npm run compile",
    "prerelease": "npm run test",
    "semantic-release": "semantic-release",
    "postinstall": "opencollective postinstall"
  },
  "dependencies": {
    "object-hash": "^1.3.0",
    "opencollective": "1.0.3"
  },
  "devDependencies": {
    "@types/graphql": "0.13.4",
<<<<<<< HEAD
    "@types/node": "9.6.23",
=======
    "@types/node": "9.6.30",
>>>>>>> 0373e758
    "@types/object-hash": "1.2.0",
    "ava": "1.0.0-beta.7",
    "coveralls": "^3.0.2",
    "graphql": "0.13.2",
    "graphql-middleware": "1.6.6",
    "graphql-tools": "3.1.1",
<<<<<<< HEAD
    "nyc": "^12.0.2",
=======
>>>>>>> 0373e758
    "prettier": "1.14.2",
    "prettier-check": "2.0.0",
    "rimraf": "2.6.2",
    "semantic-release": "15.9.12",
<<<<<<< HEAD
    "ts-node": "7.0.1",
=======
>>>>>>> 0373e758
    "tslint": "5.11.0",
    "tslint-config-prettier": "1.15.0",
    "tslint-config-standard": "7.1.0",
    "typescript": "3.0.1"
  },
  "peerDependencies": {
    "graphql": "^0.11.0 || ^0.12.0 || ^0.13.0",
    "graphql-middleware": "^1.6.4"
  },
  "files": [
    "dist"
  ],
  "release": {
    "branch": "master"
  },
  "homepage": "https://github.com/maticzav/graphql-shield",
  "repository": {
    "type": "git",
    "url": "https://github.com/maticzav/graphql-shield.git"
  },
  "bugs": {
    "url": "https://github.com/maticzav/graphql-shield/issues"
  },
  "keywords": [
    "graphql",
    "permissions",
    "shield",
    "server",
    "authentication",
    "authorization",
    "rules"
  ],
  "license": "MIT",
  "collective": {
    "type": "opencollective",
    "url": "https://opencollective.com/graphql-shield",
    "logo": "https://opencollective.com/graphql-shield/logo.txt"
  }
}<|MERGE_RESOLUTION|>--- conflicted
+++ resolved
@@ -26,29 +26,19 @@
   },
   "devDependencies": {
     "@types/graphql": "0.13.4",
-<<<<<<< HEAD
-    "@types/node": "9.6.23",
-=======
     "@types/node": "9.6.30",
->>>>>>> 0373e758
     "@types/object-hash": "1.2.0",
     "ava": "1.0.0-beta.7",
     "coveralls": "^3.0.2",
     "graphql": "0.13.2",
     "graphql-middleware": "1.6.6",
     "graphql-tools": "3.1.1",
-<<<<<<< HEAD
     "nyc": "^12.0.2",
-=======
->>>>>>> 0373e758
     "prettier": "1.14.2",
     "prettier-check": "2.0.0",
     "rimraf": "2.6.2",
     "semantic-release": "15.9.12",
-<<<<<<< HEAD
     "ts-node": "7.0.1",
-=======
->>>>>>> 0373e758
     "tslint": "5.11.0",
     "tslint-config-prettier": "1.15.0",
     "tslint-config-standard": "7.1.0",
